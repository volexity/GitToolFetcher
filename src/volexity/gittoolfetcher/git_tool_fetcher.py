"""GitToolFetcher manages multiple versions of github-hosted projects."""

import json
import logging
import os
import shutil
import subprocess
import tarfile
from collections.abc import Callable, Iterable
from pathlib import Path
from tempfile import TemporaryDirectory
from typing import Any, Final

import requests
from multiprocess import Process, Queue  # type: ignore[import-untyped]
from yaspin import yaspin

from .models.tool_process_error import ToolProcessError

logger: Final[logging.Logger] = logging.getLogger(__name__)

handler = logging.StreamHandler()
formatter = logging.Formatter("\rGitToolFetcher: %(message)s")
handler.setFormatter(formatter)
logger.addHandler(handler)
logger.propagate = False


class GitToolFetcher:
    """GitToolFetcher manages multiple versions of github-hosted projects."""

    def __init__(
        self,
        repo_name: str,
        storage_base: Path,
        *,
        bin_path: Path | None = None,
        version_encode_callback: Callable[[str], str | None] | None = None,
        version_decode_callback: Callable[[str], str | None] | None = None,
        install_callback: Callable[[str, Path, Path], Any] | None = None,
        uninstall_callback: Callable[[str, Path], Any] | None = None,
        display_progress: bool = False,
    ) -> None:
        """Initialize the GitToolFetcher context with default values.

        Args:
            repo_name (str) : Repository name the project is hosted on.
            storage_base (Path) : Top level directory allocated to GitToolFetcher.
            *
            bin_path (Path | None) : Relative path with the installed project where the binaries are
                                     meant to be executed.
            version_encode_callback (Callable[[str], str | None] | None): Callback to encode a version string
                                                                          into the project's tags.
            version_decode_callback (Callable[[str], str | None] | None): Callback to decode the project's tags
                                                                          into a version string.
            install_callback (Callable[[str, Path, Path], Any] | None):
                                                                            Custom logic for the install process.
            uninstall_callback (Callable[[str, Path], Any] | None):
                                                                            Custom logic for the uninstall process.
            display_progress (bool): Weather to output progress updates to the console.
        """
        super().__init__()

        self.__display_progress: Final[bool] = display_progress

        # Partition the storage base with each github repo name.
        storage_base = storage_base / repo_name

        self.__repo_name: Final[str] = repo_name
        self.__bin_path: Final[Path] = GitToolFetcher.__sanitize(bin_path) if bin_path else Path()

        # Setup callbacks
        self.__version_encode_callback: Final[Callable[[str], str | None]] = (
            version_encode_callback if version_encode_callback else self.__default_version_callback
        )
        self.__version_decode_callback: Final[Callable[[str], str | None]] = (
            version_decode_callback if version_decode_callback else self.__default_version_callback
        )
        self.__install_callback: Final[Callable[[str, Path, Path], dict[str, Any] | None]] = (
            install_callback if install_callback else self.__default_install_callback
        )
        self.__uninstall_callback: Final[Callable[[str, Path], dict[str, Any] | None]] = (
            uninstall_callback if uninstall_callback else self.__default_uninstall_callback
        )

        logger.debug(f"Using storage base: {storage_base}")
        self.__install_path: Final[Path] = storage_base / "installed"
        self.__download_path: Final[Path] = storage_base / "downloads"
        self.__tmp_path: Final[Path] = storage_base / "tmp"

        logger.debug("Creating directories to manage project versions...")
        self.__install_path.mkdir(parents=True, exist_ok=True)
        self.__download_path.mkdir(parents=True, exist_ok=True)
        self.__tmp_path.mkdir(parents=True, exist_ok=True)

        self.__available_cache_path: Final[Path] = storage_base / "available_cache.json"
        logger.debug("Initializing available versions")
        if not self.__available_cache_path.exists():
            self.refresh()

    @staticmethod
    def __default_version_callback(version: str) -> str:
        """Default version encode/decode callback, simply returns the version string without alteration.

        Args:
            version (str): Version string to encode/decode.

        Returns:
            str: Encoded/Decoded version string.
        """
        return version

    @staticmethod
    def __default_install_callback(version: str, archive_data_path: Path, install_path: Path) -> dict[str, Any] | None:  # noqa: ARG004
        """Default install callback, simply moves the content of the archive to the install directory.

        Args:
            version (str): The version of the project being installed.
            archive_data_path (Path): The path to the content of the project's archive.
            install_path (Path): The path to the temporary install directory.

        Returns:
            dict[str, Any]: User defined return data.
        """
        archive_data_path.rename(install_path)
        return None

    @staticmethod
    def __default_uninstall_callback(version: str, install_path: Path) -> dict[str, Any] | None:
        """Default uninstall callback, performs no action.

        Args:
            version (str): The version of the project being installed.
            install_path (Path): The path to the temporary install directory.

        Returns:
            dict[str, Any]: User defined return data.
        """

    @staticmethod
    def __sanitize(path: Path) -> Path:
        """Sanitize the user input path as to prevent dir walks.

        Args:
            path (Path) : The path to sanitize.
        """
        return Path(os.path.relpath(os.path.join("/", path), "/"))  # noqa: PTH118

    def refresh(self) -> None:
        """Refresh the list of available project versions from Github's API."""
        logger.debug("Refreshing available project versions ...")
        available_versions: dict[str, str] = {}
        tags_per_page: Final[int] = 100
        tags_url: str = f"https://api.github.com/repos/{self.__repo_name}/tags?per_page={tags_per_page}"

        while True:
            response: requests.Response = requests.get(tags_url, allow_redirects=True, timeout=60)
            if response.status_code != 200:  # noqa: PLR2004
                logger.error(f"Got bad status code from github: {response.status_code}")
                logger.error(f"Response: {response.content!r}")
                raise ConnectionError(response.content)

            tags_data: bytes | Any = response.content
            tags: Any = json.loads(tags_data)

            for tag in tags:
                available_versions[tag["name"]] = tag["tarball_url"]

            if response.links.get("next"):
                tags_url = response.links["next"]["url"]
            else:
                break

        with self.__available_cache_path.open("wb") as file:
            file.write(json.dumps(available_versions).encode("utf-8"))

        logger.info(f"Refreshed available {self.__repo_name} versions.")

    def _list_available_paths(self, *, refresh: bool = False) -> dict[str, str]:
        """Get the available project versions locally, with remote paths.

        Args:
            *
            refresh (bool, optional): Whether to refresh the available versions. Defaults to False.

        Returns:
            dict[str, str]: Available project versions as {version: path}.
        """
        if refresh:
            self.refresh()
        with self.__available_cache_path.open() as file:
            return json.load(file)

    def _list_available(self, *, refresh: bool = False) -> Iterable[str]:
        """Get the available project versions locally.

        Args:
            *
            refresh (bool, optional): Whether to refresh the available versions. Defaults to False.

        Returns:
            Iterable[str]: The list of available project versions.
        """
        return (v for v in self._list_available_paths(refresh=refresh))

    def _list_installed(self) -> Iterable[str]:
        """Get the locally installed Project versions.

        Returns:
            Iterable[str]: Containing keys (project versions) whose values are install paths.
        """
        return (d.name for d in self.__install_path.iterdir() if d.is_dir())

    def _download(self, archive_queue: Queue, version: str, target_dir: Path, *, force: bool = False) -> bool:
        """Download a project's version from github.

        Args:
            archive_queue (Queue): Outgoing queue of versions and paths.
            version (str): The project's version to download.
            target_dir (Path): Where to save the download to.
            *
            force (bool): Wether to overwrite existing files.

        Raise:
            Exception: If the project's version to download is not available.

        Returns:
            bool: Whether the download was successful
        """
        logger.info(f'Downloading "{self.__repo_name}" version {version}...')

        archive_path: Path = target_dir / version
        if not force and archive_path.exists():
            logger.info(f"\033[32m✔\033[0m {version} already downloaded.")
            archive_queue.put((version, archive_path))
            return False

        try:
            response: Final[requests.Response] = requests.get(
                self._list_available_paths(refresh=False)[version], allow_redirects=True, timeout=60, stream=True
            )
        except KeyError:
            # Version not valid, missing from the JSON.
            logger.info(f"\033[31m✘\033[0m {version} not found, skipping.")
            return False

        tmpdir: Final[TemporaryDirectory] = TemporaryDirectory(dir=self.__tmp_path, prefix=f"download_{version}_")
        tmparchive_path: Final[Path] = self.__tmp_path / tmpdir.name / version
        with tmparchive_path.open("wb") as file:
            for chunk in response.iter_content(chunk_size=1048576):
                file.write(chunk)
                file.flush()

        tmparchive_path.rename(archive_path)
        logger.info(f"\033[32m✔\033[0m {version} downloaded succesfully.")
        archive_queue.put((version, archive_path))
        return True

    def download(self, *versions: str, target_dir: Path, force: bool = False) -> list[tuple[str, Path]]:
        """Downloads all desired project versions from Github.

        Args:
            versions: Versions to download.
            target_dir (Path): Where to save the download to.
            force: Whether to overwrite existing files.

        Raise:
            TODO

        Returns:
            list[Path]: The paths of all downloaded archives.
        """
        logger.info("\033[1mDOWNLOAD\033[0m")

        enc_versions = []
        for version in versions:
            if enc_version := self.__version_encode_callback(version):
                enc_versions.append(enc_version)
            else:
                logger.error(f"\033[31m✘\033[0m Version {version} encoding {enc_version} is not valid, skipping.")

        archive_queue: Queue = Queue()

        process_pool: Final[list[Process]] = [
            Process(
                target=self._download,
                kwargs={"archive_queue": archive_queue, "version": version, "target_dir": target_dir, "force": force},
            )
            for version in enc_versions
        ]

        for process in process_pool:
            process.start()

        for process in process_pool:
            process.join()

        archive_list: Final[list[tuple[str, Path]]] = []
        while not archive_queue.empty():
            archive_list.append(archive_queue.get())

        return archive_list

    def list_available(self, *, refresh: bool = False) -> Iterable[str]:
        """Get the available project versions locally.

        Args:
            *
            refresh (bool, optional): Whether to refresh the available versions. Defaults to False.

        Returns:
            Iterable[str]: The list of available project versions.
        """
        available_versions: Final[Iterable[str]] = self._list_available(refresh=refresh)
        return sorted({ver for ver in map(self.__version_decode_callback, available_versions) if ver is not None})

    def list_installed(self) -> Iterable[str]:
        """Get the locally installed Project versions.

        Returns:
            Iterable[str]: Containing keys (project versions) whose values are install paths.
        """
        result: Final[Iterable[str]] = self._list_installed()
        return sorted({ver for ver in map(self.__version_decode_callback, result) if ver is not None})

<<<<<<< HEAD
    def download(self, version: str, target_dir: Path, *, force: bool = False) -> Path:
        """Download a project's version from github.

        Args:
            version (str): The project's version to download.
            target_dir (Path): Where to save the download to.
            *
            force (bool): Wether to overwrite existing files.

        Raise:
            Exception: If the project's version to download is not available.

        Returns:
            Path: The path of the downloaded archive.
        """
        if enc_version := self.__version_encode_callback(version):
            return self._download(enc_version, target_dir, force=force)
        msg: Final[str] = f"{enc_version} is not a valid {self.__repo_name} version."
        raise ValueError(msg)

    def install(self, version: str, *, force: bool = False) -> tuple[bool, Any | None]:
=======
    def _install(self, success_queue: Queue, version: str, tar_path: Path, *, force: bool = False) -> bool:
>>>>>>> 9b891b8b
        """Installs the specified project version.

        This method checks if the specified project version is already installed.
        If it is, it logs an error. If the project version is not installed, it checks
        if it is available for installation.
        If the version is available, it proceeds to download, build, and install it.
        The function will populate a queue of installations if it succeeds.
        If any error occurs during the installation process, it logs the error and raises
        an exception.

        Args:
            success_queue (Queue): Outgoing queue of successful installations.
            version (str): The project version to install.
            tar_path (Path): Path to tarball for specified version.
            *
            force (bool): Whether to force installation or not.

        Returns:
            bool: True if the install succeded.
            Any | None: Custom data returned by the install callback.
                        Returns None if the command didn't run.

        Raises:
            Exception: If an error occurs during the installation process.
        """
<<<<<<< HEAD
        result: dict[str, Any] | None = None
        if enc_version := self.__version_encode_callback(version):
            # Checks for previously installed versions
            installed: Final[Iterable[str]] = self._list_installed()
            if not force and enc_version in installed:
                logger.info(f"{self.__repo_name} version {enc_version} already installed")
                return (True, result)

            # Checks for available versions
            available: Iterable[str] = self._list_available()
            if enc_version not in available:
                # Attempts to refresh the cache
                available = self._list_available(refresh=True)
                if enc_version not in available:
                    logger.error(f"{self.__repo_name} version {enc_version} is not available")
                    return (False, result)

            # Install the new version
            try:
                # STEP.1 : Download
                tar_path: Final[Path] = self._download(enc_version, self.__download_path, force=force)

                # STEP.2 : Install
                build_tmpdir: Final[TemporaryDirectory] = TemporaryDirectory(
                    prefix=f"build_{enc_version}_", dir=self.__tmp_path
                )
                with tarfile.open(tar_path, "r") as tar_file:
                    toplevelname: Final[Path] = GitToolFetcher.__sanitize(Path(tar_file.getnames()[0]))
                    archive_data_path: Final[Path] = Path(build_tmpdir.name) / toplevelname
                    tmp_install_path: Final[Path] = Path(build_tmpdir.name) / enc_version
                    install_path: Final[Path] = self.__install_path / enc_version

                    description: Final[str] = f'Extracting "{self.__repo_name}" version {tar_path.name}'
                    for file in tqdm(
                        tar_file.getmembers(),
                        bar_format=PROGRESS_BAR_FORMAT,
                        desc=description,
                        total=len(tar_file.getmembers()),
                        unit="file",
                        colour="yellow",
                        leave=False,
                        disable=(not self.__display_progress),
                    ):
                        tar_file.extract(file, build_tmpdir.name)

                    if install_path.exists():
                        shutil.rmtree(install_path)

                    if self.__display_progress:
                        with yaspin() as spinner:
                            spinner.color = "green"
                            spinner.text = f'Installing "{self.__repo_name}" version {enc_version} ...'
                            result = self.__install_callback(version, archive_data_path, tmp_install_path)
                    else:
                        result = self.__install_callback(version, archive_data_path, tmp_install_path)

                    tmp_install_path.rename(install_path)

                    logger.info(f"{self.__repo_name} version {enc_version} installed at {install_path}")

                    # this is redundant (would get cleaned up automatically) but making
                    # explicit to support future debugging functionality that disables
                    # auto-delete for failed builds
                    build_tmpdir.cleanup()

                # STEP.3 : Cleanup
                tar_path.unlink()
            except Exception as e:
                # General exception logic
                logger.exception(f"{self.__repo_name} version {enc_version} installation failed")
                if isinstance(e, FileNotFoundError):
                    pass
                elif isinstance(e, ToolProcessError):
                    result = e.result
                else:
                    # Raise what we can't handle
                    raise
            else:
                return (True, result)
        return (False, result)

    def uninstall(self, version: str) -> tuple[bool, Any | None]:
=======
        # Checks for previously installed versions
        installed: Final[Iterable[str]] = self._list_installed()
        if not force and version in installed:
            logger.info(f"\033[32m✔\033[0m {self.__repo_name} version {version} is already installed.")
            success_queue.put(version)
            return True

        # Checks for available versions
        available: Iterable[str] = self._list_available()
        if version not in available:
            # Attempts to refresh the cache
            available = self._list_available(refresh=True)
            if version not in available:
                logger.info(f"\033[31m✘\033[0m {self.__repo_name} version {version} is not available.")
                return False

        # Install the new version
        try:
            # STEP 1 : Install
            build_tmpdir: Final[TemporaryDirectory] = TemporaryDirectory(
                prefix=f"build_{version}_", dir=self.__tmp_path
            )
            with tarfile.open(tar_path, "r") as tar_file:
                toplevelname: Final[Path] = GitToolFetcher.__sanitize(Path(tar_file.getnames()[0]))
                archive_data_path: Final[Path] = Path(build_tmpdir.name) / toplevelname
                tmp_install_path: Final[Path] = Path(build_tmpdir.name) / version
                install_path: Final[Path] = self.__install_path / version

                # Unpack the tarball pulled from Github
                logger.info(f'Extracting "{self.__repo_name}" version {tar_path.name}')

                for file in tar_file.getmembers():
                    tar_file.extract(file, build_tmpdir.name)

                logger.info(f"\033[32m✔\033[0m {version} extracted.")

                if install_path.exists():
                    shutil.rmtree(install_path)

                # Call the install function provided to the constructor
                logger.info(f"Installing {self.__repo_name} version {version} (this may take a while)...")

                self.__install_callback(version, archive_data_path, tmp_install_path)
                tmp_install_path.rename(install_path)

                logger.info(f"\033[32m✔\033[0m {self.__repo_name} version {version} installed at {install_path}.")

                # this is redundant (would get cleaned up automatically) but making
                # explicit to support future debugging functionality that disables
                # auto-delete for failed builds
                build_tmpdir.cleanup()

                success_queue.put(version)

                return True
            # STEP 2 : Cleanup
            tar_path.unlink()
        except FileNotFoundError:
            logger.exception(f"{self.__repo_name} version {version} installation failed")
        except Exception:  # TODO: Presice
            logger.exception(f"{self.__repo_name} version {version} installation failed")
        return False

    def install(self, *versions: str, force: bool) -> list[str]:
        """Installs all desired project versions.

        This method first ensures all versions are downloaded.
        It then creates a process pool of installations to execute in parallel.
        These processes will populate a queue with successful installations.
        Once the pool finishes, the method builds a list from the queue and returns.

        Args:
            *versions (str): The project versions to install.
            force (bool): Whether to force installations or not.

        Returns:
            list[str]: List of versions which installed successfully.
        """
        with yaspin() as spinner:
            spinner.color = "green"
            # Download all version tarballs from Github
            tar_paths: Final[list[tuple[str, Path]]] = self.download(
                *versions, target_dir=self.__download_path, force=force
            )

            logger.info("\033[1mINSTALL\033[0m")

            # Execute the installations in parallel
            success_queue: Queue = Queue()

            process_pool: Final[list[Process]] = [
                Process(
                    target=self._install,
                    kwargs={"success_queue": success_queue, "version": version, "tar_path": tar_path, "force": force},
                )
                for version, tar_path in tar_paths
            ]

            for process in process_pool:
                process.start()

            for process in process_pool:
                process.join()

            # Build a list of successful installations to return
            success_list: list[str] = []
            while not success_queue.empty():
                success_list.append(success_queue.get())

            return success_list

    def uninstall(self, version: str) -> bool:
>>>>>>> 9b891b8b
        """Uninstall a locally installed version.

        Args:
            version (str): The project's version to uninstall.

        Return:
<<<<<<< HEAD
            bool : True if the uninstall succeded.
            Any | None: Custom data returned by the install callback.
                        Returns None if the command didn't run.
=======
            bool: True if the uninstall succeded.
>>>>>>> 9b891b8b
        """
        result: dict[str, Any] | None = None
        if enc_version := self.__version_encode_callback(version):
            logger.info(f"Uninstalling version {enc_version}...")
            installed_versions: Final[Iterable[str]] = self._list_installed()

            if enc_version not in installed_versions:
<<<<<<< HEAD
                logger.error(f"{self.__repo_name} version {enc_version} not installed")
                return (False, result)
=======
                logger.error(f"\033[31m✘\033[0m {self.__repo_name} version {enc_version} not installed.")
                return False
>>>>>>> 9b891b8b

            install_dir: Final[Path] = self.__install_path / enc_version
            result = self.__uninstall_callback(version, install_dir)

            with TemporaryDirectory(prefix=f"remove_{enc_version}_", dir=self.__tmp_path) as remove_tmpdir:
                install_dir.rename(Path(remove_tmpdir) / enc_version)
<<<<<<< HEAD
                logger.info(f"{self.__repo_name} version {enc_version} has been uninstalled")
            return (True, result)
        return (False, result)
=======
                logger.info(f"\033[32m✔\033[0m {self.__repo_name} version {enc_version} has been uninstalled.")
            return True
        return False
>>>>>>> 9b891b8b

    def get_tool_path(self, version: str) -> Path | None:
        """Returns the absolute install path of the specified project version.

        Args:
            version (str) : The version of the tool to retrive the path too.

        Returns:
            Path : The path to the specified project version (if any).
        """
        if (enc_version := self.__version_encode_callback(version)) and enc_version in self._list_installed():
            return (self.__install_path / enc_version).resolve()
        return None

    def run(
        self,
        version: str,
        command: str,
        *vargs: str,
        env: dict[str, str] | None = None,
        cwd: Path | None = None,
        input_data: bytes | None = None,
        stdin: int | None = None,
        stdout: int | None = None,
        stderr: int | None = None,
    ) -> int:
        """Runs a command from a specified version of the project.

        Args:
            version (str) : The version of the tool to select.
            command (str) : The command to run.
            *vargs (str) : List of arguments to pass to the command.
            env (dict[str, str], optional) : Additional environement variables to set as key-values pairs.
            cwd (Path, optional) : Work directory overide (if any).
            input_data (bytes | None) : Data to be piped into stdin (if any).
            stdin (int | None) : File descriptor to redirect stdin to (if any).
            stdout (int | None) : File descriptor to redirect stdout to (if any).
            stderr (int | None) : File descriptor to redirect stderr to (if any).
        """
        if tool_path := self.get_tool_path(version):
            workdir: Path = tool_path / self.__bin_path
            full_command: Final[Path] = workdir / GitToolFetcher.__sanitize(Path(command))

            if cwd:
                workdir = cwd

            env_vars: dict[str, str] = os.environ.copy()
            if env:
                env_vars.update(env)

            status = subprocess.run(  # noqa: S603
                [full_command, *vargs],
                env=env_vars,
                cwd=workdir,
                check=False,
                input=input_data,
                stdin=stdin,
                stdout=stdout,
                stderr=stderr,
            )
            return status.returncode
        msg: str = f"Tool version {version} unavailable !"
        raise ValueError(msg)<|MERGE_RESOLUTION|>--- conflicted
+++ resolved
@@ -9,12 +9,15 @@
 from collections.abc import Callable, Iterable
 from pathlib import Path
 from tempfile import TemporaryDirectory
-from typing import Any, Final
-
+from typing import Any, Final, cast
+
+import multiprocess  # type: ignore[import-untyped]
+import multiprocess.queues  # type: ignore[import-untyped]
 import requests
-from multiprocess import Process, Queue  # type: ignore[import-untyped]
+from multiprocess import Process
 from yaspin import yaspin
 
+from .models.tool_management_result import ToolManagementResult
 from .models.tool_process_error import ToolProcessError
 
 logger: Final[logging.Logger] = logging.getLogger(__name__)
@@ -46,7 +49,6 @@
         Args:
             repo_name (str) : Repository name the project is hosted on.
             storage_base (Path) : Top level directory allocated to GitToolFetcher.
-            *
             bin_path (Path | None) : Relative path with the installed project where the binaries are
                                      meant to be executed.
             version_encode_callback (Callable[[str], str | None] | None): Callback to encode a version string
@@ -111,7 +113,7 @@
         return version
 
     @staticmethod
-    def __default_install_callback(version: str, archive_data_path: Path, install_path: Path) -> dict[str, Any] | None:  # noqa: ARG004
+    def __default_install_callback(_version: str, archive_data_path: Path, install_path: Path) -> dict[str, Any] | None:
         """Default install callback, simply moves the content of the archive to the install directory.
 
         Args:
@@ -126,7 +128,7 @@
         return None
 
     @staticmethod
-    def __default_uninstall_callback(version: str, install_path: Path) -> dict[str, Any] | None:
+    def __default_uninstall_callback(_version: str, _install_path: Path) -> dict[str, Any] | None:
         """Default uninstall callback, performs no action.
 
         Args:
@@ -136,6 +138,7 @@
         Returns:
             dict[str, Any]: User defined return data.
         """
+        return None
 
     @staticmethod
     def __sanitize(path: Path) -> Path:
@@ -143,6 +146,9 @@
 
         Args:
             path (Path) : The path to sanitize.
+
+        Returns:
+            Path:  The sanitized path.
         """
         return Path(os.path.relpath(os.path.join("/", path), "/"))  # noqa: PTH118
 
@@ -166,10 +172,9 @@
             for tag in tags:
                 available_versions[tag["name"]] = tag["tarball_url"]
 
-            if response.links.get("next"):
-                tags_url = response.links["next"]["url"]
-            else:
+            if response.links.get("next") is None:
                 break
+            tags_url = response.links["next"]["url"]
 
         with self.__available_cache_path.open("wb") as file:
             file.write(json.dumps(available_versions).encode("utf-8"))
@@ -180,7 +185,6 @@
         """Get the available project versions locally, with remote paths.
 
         Args:
-            *
             refresh (bool, optional): Whether to refresh the available versions. Defaults to False.
 
         Returns:
@@ -211,11 +215,18 @@
         """
         return (d.name for d in self.__install_path.iterdir() if d.is_dir())
 
-    def _download(self, archive_queue: Queue, version: str, target_dir: Path, *, force: bool = False) -> bool:
+    def _download_task(
+        self,
+        archive_queue: multiprocess.queues.Queue[tuple[str, Path]],
+        version: str,
+        target_dir: Path,
+        *,
+        force: bool = False,
+    ) -> bool:
         """Download a project's version from github.
 
         Args:
-            archive_queue (Queue): Outgoing queue of versions and paths.
+            archive_queue (Queue[tuple[str, Path]]): Outgoing queue of versions and paths.
             version (str): The project's version to download.
             target_dir (Path): Where to save the download to.
             *
@@ -244,17 +255,20 @@
             logger.info(f"\033[31m✘\033[0m {version} not found, skipping.")
             return False
 
-        tmpdir: Final[TemporaryDirectory] = TemporaryDirectory(dir=self.__tmp_path, prefix=f"download_{version}_")
-        tmparchive_path: Final[Path] = self.__tmp_path / tmpdir.name / version
-        with tmparchive_path.open("wb") as file:
-            for chunk in response.iter_content(chunk_size=1048576):
-                file.write(chunk)
-                file.flush()
-
-        tmparchive_path.rename(archive_path)
-        logger.info(f"\033[32m✔\033[0m {version} downloaded succesfully.")
-        archive_queue.put((version, archive_path))
-        return True
+        with TemporaryDirectory(dir=self.__tmp_path, prefix=f"download_{version}_") as tmpdir:
+            tmparchive_path: Final[Path] = self.__tmp_path / tmpdir / version
+
+            with tmparchive_path.open("wb") as file:
+                for chunk in response.iter_content(chunk_size=1048576):
+                    file.write(chunk)
+                    file.flush()
+
+            tmparchive_path.rename(archive_path)
+
+            logger.info(f"\033[32m✔\033[0m {version} downloaded succesfully.")
+            archive_queue.put((version, archive_path))
+            return True
+        return False
 
     def download(self, *versions: str, target_dir: Path, force: bool = False) -> list[tuple[str, Path]]:
         """Downloads all desired project versions from Github.
@@ -272,18 +286,19 @@
         """
         logger.info("\033[1mDOWNLOAD\033[0m")
 
-        enc_versions = []
+        enc_versions: list[str] = []
         for version in versions:
             if enc_version := self.__version_encode_callback(version):
                 enc_versions.append(enc_version)
             else:
-                logger.error(f"\033[31m✘\033[0m Version {version} encoding {enc_version} is not valid, skipping.")
-
-        archive_queue: Queue = Queue()
-
+                logger.error(f"\033[31m✘\033[0m Version {version} encoding is not valid, skipping.")
+
+        archive_queue: multiprocess.queues.Queue[tuple[str, Path]] = cast(
+            "multiprocess.queues.Queue[tuple[str, Path]]", multiprocess.Queue()
+        )
         process_pool: Final[list[Process]] = [
             Process(
-                target=self._download,
+                target=self._download_task,
                 kwargs={"archive_queue": archive_queue, "version": version, "target_dir": target_dir, "force": force},
             )
             for version in enc_versions
@@ -323,31 +338,14 @@
         result: Final[Iterable[str]] = self._list_installed()
         return sorted({ver for ver in map(self.__version_decode_callback, result) if ver is not None})
 
-<<<<<<< HEAD
-    def download(self, version: str, target_dir: Path, *, force: bool = False) -> Path:
-        """Download a project's version from github.
-
-        Args:
-            version (str): The project's version to download.
-            target_dir (Path): Where to save the download to.
-            *
-            force (bool): Wether to overwrite existing files.
-
-        Raise:
-            Exception: If the project's version to download is not available.
-
-        Returns:
-            Path: The path of the downloaded archive.
-        """
-        if enc_version := self.__version_encode_callback(version):
-            return self._download(enc_version, target_dir, force=force)
-        msg: Final[str] = f"{enc_version} is not a valid {self.__repo_name} version."
-        raise ValueError(msg)
-
-    def install(self, version: str, *, force: bool = False) -> tuple[bool, Any | None]:
-=======
-    def _install(self, success_queue: Queue, version: str, tar_path: Path, *, force: bool = False) -> bool:
->>>>>>> 9b891b8b
+    def _install_task(
+        self,
+        output_queue: multiprocess.queues.Queue[ToolManagementResult],
+        version: str,
+        tar_path: Path,
+        *,
+        force: bool = False,
+    ) -> None:
         """Installs the specified project version.
 
         This method checks if the specified project version is already installed.
@@ -358,169 +356,97 @@
         If any error occurs during the installation process, it logs the error and raises
         an exception.
 
-        Args:
-            success_queue (Queue): Outgoing queue of successful installations.
+        The output_queue contains the result of each installation.
+
+        Args:
+            output_queue (Queue[InstallationResult]): Outgoing queue of installations results.
             version (str): The project version to install.
             tar_path (Path): Path to tarball for specified version.
             *
             force (bool): Whether to force installation or not.
 
-        Returns:
-            bool: True if the install succeded.
-            Any | None: Custom data returned by the install callback.
-                        Returns None if the command didn't run.
-
         Raises:
             Exception: If an error occurs during the installation process.
         """
-<<<<<<< HEAD
+        enc_version: str | None = self.__version_encode_callback(version)
+        if enc_version is None:
+            output_queue.put(ToolManagementResult(version, status=False, result=None))
+            return
+
+        # Checks for previously installed versions
+        installed: Final[Iterable[str]] = self._list_installed()
+        if not force and enc_version in installed:
+            logger.info(f"\033[32m✔\033[0m {self.__repo_name} version {version} is already installed.")
+            output_queue.put(ToolManagementResult(version, status=True, result=None))
+            return
+
+        # Checks for available versions
+        available: Iterable[str] = self._list_available()
+        if enc_version not in available:
+            # Attempts to refresh the cache
+            available = self._list_available(refresh=True)
+            if enc_version not in available:
+                logger.info(f"\033[31m✘\033[0m {self.__repo_name} version {version} is not available.")
+                output_queue.put(ToolManagementResult(version, status=False, result=None))
+                return
+
         result: dict[str, Any] | None = None
-        if enc_version := self.__version_encode_callback(version):
-            # Checks for previously installed versions
-            installed: Final[Iterable[str]] = self._list_installed()
-            if not force and enc_version in installed:
-                logger.info(f"{self.__repo_name} version {enc_version} already installed")
-                return (True, result)
-
-            # Checks for available versions
-            available: Iterable[str] = self._list_available()
-            if enc_version not in available:
-                # Attempts to refresh the cache
-                available = self._list_available(refresh=True)
-                if enc_version not in available:
-                    logger.error(f"{self.__repo_name} version {enc_version} is not available")
-                    return (False, result)
-
-            # Install the new version
-            try:
-                # STEP.1 : Download
-                tar_path: Final[Path] = self._download(enc_version, self.__download_path, force=force)
-
-                # STEP.2 : Install
-                build_tmpdir: Final[TemporaryDirectory] = TemporaryDirectory(
-                    prefix=f"build_{enc_version}_", dir=self.__tmp_path
-                )
-                with tarfile.open(tar_path, "r") as tar_file:
-                    toplevelname: Final[Path] = GitToolFetcher.__sanitize(Path(tar_file.getnames()[0]))
-                    archive_data_path: Final[Path] = Path(build_tmpdir.name) / toplevelname
-                    tmp_install_path: Final[Path] = Path(build_tmpdir.name) / enc_version
-                    install_path: Final[Path] = self.__install_path / enc_version
-
-                    description: Final[str] = f'Extracting "{self.__repo_name}" version {tar_path.name}'
-                    for file in tqdm(
-                        tar_file.getmembers(),
-                        bar_format=PROGRESS_BAR_FORMAT,
-                        desc=description,
-                        total=len(tar_file.getmembers()),
-                        unit="file",
-                        colour="yellow",
-                        leave=False,
-                        disable=(not self.__display_progress),
-                    ):
-                        tar_file.extract(file, build_tmpdir.name)
-
-                    if install_path.exists():
-                        shutil.rmtree(install_path)
-
-                    if self.__display_progress:
-                        with yaspin() as spinner:
-                            spinner.color = "green"
-                            spinner.text = f'Installing "{self.__repo_name}" version {enc_version} ...'
-                            result = self.__install_callback(version, archive_data_path, tmp_install_path)
-                    else:
-                        result = self.__install_callback(version, archive_data_path, tmp_install_path)
-
-                    tmp_install_path.rename(install_path)
-
-                    logger.info(f"{self.__repo_name} version {enc_version} installed at {install_path}")
-
+        # Install the new version
+        try:
+            # STEP.1 : Install
+            with (
+                TemporaryDirectory(
+                    prefix=f"build_{enc_version}_",
+                    dir=self.__tmp_path,
                     # this is redundant (would get cleaned up automatically) but making
                     # explicit to support future debugging functionality that disables
                     # auto-delete for failed builds
-                    build_tmpdir.cleanup()
-
-                # STEP.3 : Cleanup
-                tar_path.unlink()
-            except Exception as e:
-                # General exception logic
-                logger.exception(f"{self.__repo_name} version {enc_version} installation failed")
-                if isinstance(e, FileNotFoundError):
-                    pass
-                elif isinstance(e, ToolProcessError):
-                    result = e.result
-                else:
-                    # Raise what we can't handle
-                    raise
-            else:
-                return (True, result)
-        return (False, result)
-
-    def uninstall(self, version: str) -> tuple[bool, Any | None]:
-=======
-        # Checks for previously installed versions
-        installed: Final[Iterable[str]] = self._list_installed()
-        if not force and version in installed:
-            logger.info(f"\033[32m✔\033[0m {self.__repo_name} version {version} is already installed.")
-            success_queue.put(version)
-            return True
-
-        # Checks for available versions
-        available: Iterable[str] = self._list_available()
-        if version not in available:
-            # Attempts to refresh the cache
-            available = self._list_available(refresh=True)
-            if version not in available:
-                logger.info(f"\033[31m✘\033[0m {self.__repo_name} version {version} is not available.")
-                return False
-
-        # Install the new version
-        try:
-            # STEP 1 : Install
-            build_tmpdir: Final[TemporaryDirectory] = TemporaryDirectory(
-                prefix=f"build_{version}_", dir=self.__tmp_path
-            )
-            with tarfile.open(tar_path, "r") as tar_file:
+                    delete=True,
+                ) as build_tmpdir,
+                tarfile.open(tar_path, "r") as tar_file,
+            ):
                 toplevelname: Final[Path] = GitToolFetcher.__sanitize(Path(tar_file.getnames()[0]))
-                archive_data_path: Final[Path] = Path(build_tmpdir.name) / toplevelname
-                tmp_install_path: Final[Path] = Path(build_tmpdir.name) / version
-                install_path: Final[Path] = self.__install_path / version
+                archive_data_path: Final[Path] = Path(build_tmpdir) / toplevelname
+                tmp_install_path: Final[Path] = Path(build_tmpdir) / enc_version
+                install_path: Final[Path] = self.__install_path / enc_version
 
                 # Unpack the tarball pulled from Github
                 logger.info(f'Extracting "{self.__repo_name}" version {tar_path.name}')
 
                 for file in tar_file.getmembers():
-                    tar_file.extract(file, build_tmpdir.name)
-
-                logger.info(f"\033[32m✔\033[0m {version} extracted.")
+                    tar_file.extract(file, build_tmpdir)
+                logger.info(f"\033[32m✔\033[0m {enc_version} extracted.")
 
                 if install_path.exists():
                     shutil.rmtree(install_path)
 
                 # Call the install function provided to the constructor
                 logger.info(f"Installing {self.__repo_name} version {version} (this may take a while)...")
-
-                self.__install_callback(version, archive_data_path, tmp_install_path)
+                result = self.__install_callback(version, archive_data_path, tmp_install_path)
                 tmp_install_path.rename(install_path)
 
                 logger.info(f"\033[32m✔\033[0m {self.__repo_name} version {version} installed at {install_path}.")
-
-                # this is redundant (would get cleaned up automatically) but making
-                # explicit to support future debugging functionality that disables
-                # auto-delete for failed builds
-                build_tmpdir.cleanup()
-
-                success_queue.put(version)
-
-                return True
-            # STEP 2 : Cleanup
+                output_queue.put(ToolManagementResult(version, status=True, result=result))
+                return
+
+            # STEP.3 : Cleanup
             tar_path.unlink()
-        except FileNotFoundError:
+        except Exception as e:
+            # General exception logic
             logger.exception(f"{self.__repo_name} version {version} installation failed")
-        except Exception:  # TODO: Presice
-            logger.exception(f"{self.__repo_name} version {version} installation failed")
-        return False
-
-    def install(self, *versions: str, force: bool) -> list[str]:
+            if isinstance(e, FileNotFoundError):
+                pass
+            elif isinstance(e, ToolProcessError):
+                result = e.result
+            else:
+                # Raise what we can't handle
+                raise
+            output_queue.put(ToolManagementResult(version, status=False, result=result))
+            return
+        output_queue.put(ToolManagementResult(version, status=True, result=result))
+        return
+
+    def install(self, *versions: str, force: bool = False) -> list[ToolManagementResult]:
         """Installs all desired project versions.
 
         This method first ensures all versions are downloaded.
@@ -533,7 +459,7 @@
             force (bool): Whether to force installations or not.
 
         Returns:
-            list[str]: List of versions which installed successfully.
+            list[tuple[bool, Any | None]]: List of installation results.
         """
         with yaspin() as spinner:
             spinner.color = "green"
@@ -545,12 +471,13 @@
             logger.info("\033[1mINSTALL\033[0m")
 
             # Execute the installations in parallel
-            success_queue: Queue = Queue()
-
+            output_queue: Final[multiprocess.queues.Queue[ToolManagementResult]] = cast(
+                "multiprocess.queues.Queue[ToolManagementResult]", multiprocess.Queue()
+            )
             process_pool: Final[list[Process]] = [
                 Process(
-                    target=self._install,
-                    kwargs={"success_queue": success_queue, "version": version, "tar_path": tar_path, "force": force},
+                    target=self._install_task,
+                    kwargs={"output_queue": output_queue, "version": version, "tar_path": tar_path, "force": force},
                 )
                 for version, tar_path in tar_paths
             ]
@@ -562,27 +489,22 @@
                 process.join()
 
             # Build a list of successful installations to return
-            success_list: list[str] = []
-            while not success_queue.empty():
-                success_list.append(success_queue.get())
+            success_list: list[ToolManagementResult] = []
+            while not output_queue.empty():
+                success_list.append(output_queue.get())
 
             return success_list
 
-    def uninstall(self, version: str) -> bool:
->>>>>>> 9b891b8b
+    def uninstall(self, version: str) -> tuple[bool, Any | None]:
         """Uninstall a locally installed version.
 
         Args:
             version (str): The project's version to uninstall.
 
         Return:
-<<<<<<< HEAD
             bool : True if the uninstall succeded.
             Any | None: Custom data returned by the install callback.
                         Returns None if the command didn't run.
-=======
-            bool: True if the uninstall succeded.
->>>>>>> 9b891b8b
         """
         result: dict[str, Any] | None = None
         if enc_version := self.__version_encode_callback(version):
@@ -590,28 +512,17 @@
             installed_versions: Final[Iterable[str]] = self._list_installed()
 
             if enc_version not in installed_versions:
-<<<<<<< HEAD
-                logger.error(f"{self.__repo_name} version {enc_version} not installed")
+                logger.error(f"\033[31m✘\033[0m {self.__repo_name} version {enc_version} not installed.")
                 return (False, result)
-=======
-                logger.error(f"\033[31m✘\033[0m {self.__repo_name} version {enc_version} not installed.")
-                return False
->>>>>>> 9b891b8b
 
             install_dir: Final[Path] = self.__install_path / enc_version
             result = self.__uninstall_callback(version, install_dir)
 
             with TemporaryDirectory(prefix=f"remove_{enc_version}_", dir=self.__tmp_path) as remove_tmpdir:
                 install_dir.rename(Path(remove_tmpdir) / enc_version)
-<<<<<<< HEAD
-                logger.info(f"{self.__repo_name} version {enc_version} has been uninstalled")
+                logger.info(f"\033[32m✔\033[0m {self.__repo_name} version {enc_version} has been uninstalled.")
             return (True, result)
         return (False, result)
-=======
-                logger.info(f"\033[32m✔\033[0m {self.__repo_name} version {enc_version} has been uninstalled.")
-            return True
-        return False
->>>>>>> 9b891b8b
 
     def get_tool_path(self, version: str) -> Path | None:
         """Returns the absolute install path of the specified project version.
